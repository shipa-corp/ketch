#!/usr/bin/env bats

# To run locally:
# export KETCH_EXECUTABLE_PATH=<location of ketch binary>
# assure you have a kubernetes cluster running w/ traefik, cert manager, etc. (see ketch getting started docs)
# assure the ketch cli is compiled (make ketch)
# assure you have bats installed locally (via apt, brew, etc.)
# ./cli_tests/app.sh

setup() {
    if [[ -z "${KETCH_EXECUTABLE_PATH}" ]]; then
    KETCH=$(pwd)/bin/ketch
  else
    KETCH="${KETCH_EXECUTABLE_PATH}"
  fi
  INGRESS=$(kubectl get svc traefik -o jsonpath='{.status.loadBalancer.ingress[0].ip}')
  FRAMEWORK="myframework"
  APP_IMAGE="gcr.io/shipa-ci/sample-go-app:latest"
  APP_NAME="sample-app"
  CNAME="my-cname.com"
  TEST_ENVVAR_KEY="FOO"
  TEST_ENVVAR_VALUE="BAR"
}

teardown() {
  rm -f framework.yaml
}

@test "help" {
  result="$($KETCH help)"
  echo "RECEIVED:" $result
  [[ $result =~ "For details see https://theketch.io" ]]
  [[ $result =~ "Available Commands" ]]
  [[ $result =~ "Flags" ]]
}

@test "framework add" {
  result=$($KETCH framework add "$FRAMEWORK" --ingress-service-endpoint "$INGRESS" --ingress-type "traefik")
  echo "RECEIVED:" $result
  [[ $result =~ "Successfully added!" ]]
}

@test "framework add with yaml file" {
  cat << EOF > framework.yaml
name: "$FRAMEWORK-2"
app-quota-limit: 1
ingressController:
  className: traefik
  serviceEndpoint: 10.10.20.30
  type: traefik
EOF
  result=$($KETCH framework add framework.yaml)
  echo "RECEIVED:" $result
  [[ $result =~ "Successfully added!" ]]

  # assert add
  result=$($KETCH framework list)
  dataRegex="$FRAMEWORK-2[ \t]+ketch-$FRAMEWORK-2[ \t]+traefik[ \t]+traefik"
  echo "RECEIVED:" $result
  [[ $result =~ $dataRegex ]]
}

@test "framework list" {
  result=$($KETCH framework list)
  headerRegex="NAME[ \t]+STATUS[ \t]+NAMESPACE[ \t]+INGRESS TYPE[ \t]+INGRESS CLASS NAME[ \t]+CLUSTER ISSUER[ \t]+APPS"
  dataRegex="$FRAMEWORK[ \t]+ketch-$FRAMEWORK[ \t]+traefik[ \t]+traefik"
  echo "RECEIVED:" $result
  [[ $result =~ $headerRegex ]]
  [[ $result =~ $dataRegex ]]
}

@test "framework update" {
  result=$($KETCH framework update "$FRAMEWORK" --app-quota-limit 1)
  echo "RECEIVED:" $result
  [[ $result =~ "Successfully updated!" ]]
}

<<<<<<< HEAD
@test "framework update with yaml file" {
  cat << EOF > framework.yaml
name: "$FRAMEWORK-2"
app-quota-limit: 2
ingressController:
  className: istio
  serviceEndpoint: 10.10.20.30
  type: istio
EOF
  result=$($KETCH framework update framework.yaml)
  echo "RECEIVED:" $result
  [[ $result =~ "Successfully updated!" ]]

  # assert update
  result=$($KETCH framework list)
  dataRegex="$FRAMEWORK-2[ \t]+ketch-$FRAMEWORK-2[ \t]+istio[ \t]+istio"
  echo "RECEIVED:" $result
  [[ $result =~ $dataRegex ]]
=======
@test "framework export" {
  run $KETCH framework export "$FRAMEWORK"
  result=$(cat framework.yaml)
  echo "RECEIVED:" $result
  [[ $result =~ "name: $FRAMEWORK" ]]
  [[ $result =~ "namespace: ketch-$FRAMEWORK" ]]
  [[ $result =~ "appQuotaLimit: 1" ]]
  rm -f framework.yaml
>>>>>>> f1c7e11f
}

@test "app deploy" {
  run $KETCH app deploy "$APP_NAME" --framework "$FRAMEWORK" -i "$APP_IMAGE"
  [[ $status -eq 0 ]]
}

@test "app list" {
  result=$($KETCH app list)
  headerRegex="NAME[ \t]+FRAMEWORK[ \t]+STATE[ \t]+ADDRESSES[ \t]+BUILDER[ \t]+DESCRIPTION"
  dataRegex="$APP_NAME[ \t]+$FRAMEWORK[ \t]+(created|running)"
  echo "RECEIVED:" $result
  [[ $result =~ $headerRegex ]]
  [[ $result =~ $dataRegex ]]
}

@test "app info" {
  result=$($KETCH app info "$APP_NAME")
  headerRegex="DEPLOYMENT VERSION[ \t]+IMAGE[ \t]+PROCESS NAME[ \t]+WEIGHT[ \t]+STATE[ \t]+CMD"
  dataRegex="1[ \t]+$APP_IMAGE[ \t]+web[ \t]+100%[ \t]+created[ \t]"
  echo "RECEIVED:" $result
  [[ $result =~ $headerRegex ]]
  [[ $result =~ $dataRegex ]]
}

@test "app stop" {
  result=$($KETCH app stop "$APP_NAME")
  echo "RECEIVED:" $result
  [[ $result =~ "Successfully stopped!" ]]
}

@test "app start" {
  result=$($KETCH app start "$APP_NAME")
  echo "RECEIVED:" $result
  [[ $result =~ "Successfully started!" ]]
}

@test "app log" {
  run $KETCH app log "$APP_NAME"
  [[ $status -eq 0 ]]
}

@test "builder list" {
  result=$($KETCH builder list)
  headerRegex="VENDOR[ \t]+IMAGE[ \t]+DESCRIPTION"
  dataRegex="Google[ \t]+gcr.io/buildpacks/builder:v1[ \t]+GCP Builder for all runtimes"
  echo "RECEIVED:" $result
  [[ $result =~ $headerRegex ]]
  [[ $result =~ $dataRegex ]]
}

@test "cname add" {
  run $KETCH cname add "$CNAME" --app "$APP_NAME"
  [[ $status -eq 0 ]]
  result=$($KETCH app info "$APP_NAME")
  echo "RECEIVED:" $result
  [[ $result =~ "Address: http://$CNAME" ]]
}

@test "cname remove" {
  run $KETCH cname remove "$CNAME" --app "$APP_NAME"
  [[ $status -eq 0 ]]
  result=$($KETCH app info "$APP_NAME")
  echo "RECEIVED:" $result
  [[ ! $result =~ "Address: http://$CNAME" ]]
}

@test "unit add" {
 run $KETCH unit add 1 --app "$APP_NAME"
 [[ $status -eq 0 ]]
 result=$(kubectl describe apps $APP_NAME)
 echo "RECEIVED:" $result
 [[ $result =~ "Units:  2" ]] # note two spaces
}

@test "unit remove" {
 run $KETCH unit remove 1 --app "$APP_NAME"
 [[ $status -eq 0 ]]
  result=$(kubectl describe apps $APP_NAME)
  echo "RECEIVED:" $result
 [[ $result =~ "Units:  1" ]] # note two spaces
}

@test "unit set" {
 run $KETCH unit set 3 --app "$APP_NAME"
 [[ $status -eq 0 ]]
  result=$(kubectl describe apps $APP_NAME)
  echo "RECEIVED:" $result
 [[ $result =~ "Units:  3" ]] # note two spaces
}

@test "env set" {
  run $KETCH env set "$TEST_ENVVAR_KEY=$TEST_ENVVAR_VALUE" --app "$APP_NAME"
  [[ $status -eq 0 ]]
}

@test "env get" {
  result=$($KETCH env get "$TEST_ENVVAR_KEY" --app "$APP_NAME")
  echo "RECEIVED:" $result
  [[ $result =~ "$TEST_ENVVAR_VALUE" ]]
}

@test "env unset" {
  run $KETCH env unset "$TEST_ENVVAR_KEY" --app "$APP_NAME"
  [[ $status -eq 0 ]]
  result=$($KETCH env get "$TEST_ENVVAR_KEY" --app "$APP_NAME")
  echo "RECEIVED:" $result
  [[ ! $result =~ "$TEST_ENVVAR_VALUE" ]]
}

@test "app remove" {
  result=$($KETCH app remove "$APP_NAME")
  echo "RECEIVED:" $result
  [[ $result =~ "Successfully removed!" ]]
}

@test "framework remove" {
  result=$(echo "ketch-$FRAMEWORK" | $KETCH framework remove "$FRAMEWORK")
  echo "RECEIVED:" $result
  [[ $result =~ "Framework successfully removed!" ]]
}

@test "framework-2 remove" {
  result=$(echo "ketch-$FRAMEWORK-2" | $KETCH framework remove "$FRAMEWORK-2")
  echo "RECEIVED:" $result
  [[ $result =~ "Framework successfully removed!" ]]
}<|MERGE_RESOLUTION|>--- conflicted
+++ resolved
@@ -75,7 +75,7 @@
   [[ $result =~ "Successfully updated!" ]]
 }
 
-<<<<<<< HEAD
+
 @test "framework update with yaml file" {
   cat << EOF > framework.yaml
 name: "$FRAMEWORK-2"
@@ -93,8 +93,8 @@
   result=$($KETCH framework list)
   dataRegex="$FRAMEWORK-2[ \t]+ketch-$FRAMEWORK-2[ \t]+istio[ \t]+istio"
   echo "RECEIVED:" $result
-  [[ $result =~ $dataRegex ]]
-=======
+}
+
 @test "framework export" {
   run $KETCH framework export "$FRAMEWORK"
   result=$(cat framework.yaml)
@@ -103,7 +103,6 @@
   [[ $result =~ "namespace: ketch-$FRAMEWORK" ]]
   [[ $result =~ "appQuotaLimit: 1" ]]
   rm -f framework.yaml
->>>>>>> f1c7e11f
 }
 
 @test "app deploy" {

--- conflicted
+++ resolved
@@ -110,7 +110,6 @@
   [[ $status -eq 0 ]]
 }
 
-<<<<<<< HEAD
 @test "app deploy with yaml file" {
   cat << EOF > app.yaml
 name: "$APP_NAME-2"
@@ -143,20 +142,20 @@
   [[ $result =~ "Framework: $FRAMEWORK" ]]
   [[ $result =~ "Version: v1" ]]
   [[ $result =~ "Description: cli test app" ]]
-=======
+}
+
 @test "app unit set" {
  run $KETCH app deploy "$APP_NAME" --framework "$FRAMEWORK" -i "$APP_IMAGE" --units 3
  [[ $status -eq 0 ]]
   result=$(kubectl describe apps $APP_NAME)
   echo "RECEIVED:" $result
  [[ $result =~ "Units:  3" ]] # note two spaces
->>>>>>> cc0e8463
 }
 
 @test "app list" {
   result=$($KETCH app list)
   headerRegex="NAME[ \t]+FRAMEWORK[ \t]+STATE[ \t]+ADDRESSES[ \t]+BUILDER[ \t]+DESCRIPTION"
-  dataRegex="$APP_NAME[ \t]+$FRAMEWORK[ \t]+(created|running)"
+  dataRegex="$APP_NAME[ \t]+$FRAMEWORK[ \t]+(created|1 running)"
   echo "RECEIVED:" $result
   [[ $result =~ $headerRegex ]]
   [[ $result =~ $dataRegex ]]
@@ -165,7 +164,7 @@
 @test "app info" {
   result=$($KETCH app info "$APP_NAME")
   headerRegex="DEPLOYMENT VERSION[ \t]+IMAGE[ \t]+PROCESS NAME[ \t]+WEIGHT[ \t]+STATE[ \t]+CMD"
-  dataRegex="1[ \t]+$APP_IMAGE[ \t]+web[ \t]+100%[ \t]+created[ \t]"
+  dataRegex="1[ \t]+$APP_IMAGE[ \t]+web[ \t]+100%[ \t]+(created|1 running)[ \t]"
   echo "RECEIVED:" $result
   [[ $result =~ $headerRegex ]]
   [[ $result =~ $dataRegex ]]

--- conflicted
+++ resolved
@@ -130,15 +130,8 @@
 }
 
 func validateSourceDeploy(cs *ChangeSet) error {
-<<<<<<< HEAD
-	if cs.procfileFileName != nil {
-		return fmt.Errorf("cannot build from source with %s specified", FlagProcFile)
-	}
-	if _, err := cs.getSourceDirectory(); err != nil {
-=======
 	sourcePath, err := cs.getSourceDirectory()
 	if err != nil {
->>>>>>> 7b548035
 		return err
 	}
 	stat, err := os.Stat(path.Join(sourcePath, defaultProcFile))

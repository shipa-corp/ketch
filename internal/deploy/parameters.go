package deploy

import (
	"context"
	"fmt"
	"io"
	"io/ioutil"
	"os"
	"path"
	"time"

	"github.com/spf13/pflag"
	apierrors "k8s.io/apimachinery/pkg/api/errors"
	"k8s.io/apimachinery/pkg/types"
	"k8s.io/client-go/kubernetes"
	"sigs.k8s.io/yaml"

	ketchv1 "github.com/shipa-corp/ketch/internal/api/v1beta1"
	"github.com/shipa-corp/ketch/internal/errors"
	"github.com/shipa-corp/ketch/internal/utils"
)

// Command line flags
const (
	FlagApp            = "app"
	FlagImage          = "image"
	FlagKetchYaml      = "ketch-yaml"
	FlagStrict         = "strict"
	FlagSteps          = "steps"
	FlagStepInterval   = "step-interval"
	FlagWait           = "wait"
	FlagTimeout        = "timeout"
	FlagDescription    = "description"
	FlagEnvironment    = "env"
	FlagFramework      = "framework"
	FlagRegistrySecret = "registry-secret"
	FlagBuilder        = "builder"
	FlagBuildPacks     = "build-packs"
	FlagUnits          = "units"
	FlagVersion        = "unit-version"
	FlagProcess        = "unit-process"

	FlagAppShort         = "a"
	FlagImageShort       = "i"
	FlagDescriptionShort = "d"
	FlagEnvironmentShort = "e"
	FlagFrameworkShort   = "k"

	defaultYamlFile = "ketch.yaml"
)

var (
	DefaultBuilder = "heroku/buildpacks:20"
)

// Services contains interfaces and function pointers to external services needed for deploy. The purpose of this
// structure is so that we can swap out implementations of these services for unit tests.
type Services struct {
	// Client gets updates and creates ketch CRDs
	Client Client
	// Kubernetes client
	KubeClient kubernetes.Interface
	// Builder references source builder from internal/builder package
	Builder SourceBuilderFn
	// Function that retrieve image config
	GetImageConfig GetImageConfigFn
	// Wait is a function that will wait until it detects the a deployment is finished
	Wait WaitFn
	// Writer probably points to stdout or stderr, receives textual output
	Writer io.Writer
}

// Options receive values set in flags.  They are processed into a ChangeSet
// which describes the values that have been explicitly set by the end user. In
// this way we know if we will need to update an existing app CRD.
type Options struct {
	AppName                 string
	Image                   string
	KetchYamlFileName       string
	StrictKetchYamlDecoding bool
	Steps                   int
	StepTimeInterval        string
	Wait                    bool
	Timeout                 string
	AppSourcePath           string
	SubPaths                []string

	Framework            string
	Description          string
	Envs                 []string
	DockerRegistrySecret string
	Builder              string
	BuildPacks           []string

	Units   int
	Version int
	Process string
}

type ChangeSet struct {
	appName              string
	yamlStrictDecoding   bool
	sourcePath           *string
	image                *string
	ketchYamlFileName    *string
	steps                *int
	stepTimeInterval     *string
	wait                 *bool
	timeout              *string
	subPaths             *[]string
	description          *string
	envs                 *[]string
	framework            *string
	dockerRegistrySecret *string
	builder              *string
	buildPacks           *[]string
<<<<<<< HEAD
	version              *string
	appType              *string
	appUnit              *int
	processes            *[]ketchv1.ProcessSpec
	ketchYamlData        *ketchv1.KetchYamlData
	cname                *ketchv1.CnameList
=======
	units                *int
	version              *int
	process              *string
>>>>>>> cc0e8463
}

func (o Options) GetChangeSet(flags *pflag.FlagSet) *ChangeSet {
	var cs ChangeSet
	cs.appName = o.AppName
	cs.yamlStrictDecoding = o.StrictKetchYamlDecoding

	// setting values for defaults we want to retain
	cs.timeout = &o.Timeout

	if o.AppSourcePath != "" {
		cs.sourcePath = &o.AppSourcePath
	}
	m := map[string]func(c *ChangeSet){
		FlagImage: func(c *ChangeSet) {
			c.image = &o.Image
		},
		FlagKetchYaml: func(c *ChangeSet) {
			c.ketchYamlFileName = &o.KetchYamlFileName
		},
		FlagSteps: func(c *ChangeSet) {
			c.steps = &o.Steps
		},
		FlagStepInterval: func(c *ChangeSet) {
			c.stepTimeInterval = &o.StepTimeInterval
		},
		FlagWait: func(c *ChangeSet) {
			c.wait = &o.Wait
		},
		FlagTimeout: func(c *ChangeSet) {
			c.timeout = &o.Timeout
		},
		FlagDescription: func(c *ChangeSet) {
			c.description = &o.Description
		},
		FlagEnvironment: func(c *ChangeSet) {
			c.envs = &o.Envs
		},
		FlagFramework: func(c *ChangeSet) {
			c.framework = &o.Framework
		},
		FlagRegistrySecret: func(c *ChangeSet) {
			c.dockerRegistrySecret = &o.DockerRegistrySecret
		},
		FlagBuilder: func(c *ChangeSet) {
			c.builder = &o.Builder
		},
		FlagBuildPacks: func(c *ChangeSet) {
			c.buildPacks = &o.BuildPacks
		},
		FlagUnits: func(c *ChangeSet) {
			c.units = &o.Units
		},
		FlagVersion: func(c *ChangeSet) {
			c.version = &o.Version
		},
		FlagProcess: func(c *ChangeSet) {
			c.process = &o.Process
		},
	}
	for k, f := range m {
		if flags.Changed(k) {
			f(&cs)
		}
	}
	return &cs
}

func (c *ChangeSet) getDescription() (string, error) {
	if c.description == nil {
		return "", newMissingError(FlagDescription)
	}
	return *c.description, nil
}

func (c *ChangeSet) getYamlPath() (string, error) {
	if c.ketchYamlFileName == nil {
		return "", newMissingError(FlagKetchYaml)
	}
	stat, err := os.Stat(*c.ketchYamlFileName)
	if err != nil {
		return "", newInvalidValueError(FlagKetchYaml)
	}
	if stat.IsDir() {
		return "", fmt.Errorf("%w %s is not a regular file", newInvalidValueError(FlagKetchYaml), *c.ketchYamlFileName)
	}
	return *c.ketchYamlFileName, nil
}

func (c *ChangeSet) getSourceDirectory() (string, error) {
	if c.sourcePath == nil {
		return "", newMissingError("source directory")
	}
	if err := directoryExists(*c.sourcePath); err != nil {
		return "", err
	}
	return *c.sourcePath, nil
}

func (c *ChangeSet) getFramework(ctx context.Context, client Client) (string, error) {
	if c.framework == nil {
		return "", newMissingError(FlagFramework)
	}
	var p ketchv1.Framework
	err := client.Get(ctx, types.NamespacedName{Name: *c.framework}, &p)
	if apierrors.IsNotFound(err) {
		return "", fmt.Errorf("%w framework %q has not been created", newInvalidValueError(FlagFramework), *c.framework)
	}
	if err != nil {
		return "", errors.Wrap(err, "could not fetch framework %q", *c.framework)
	}
	return *c.framework, nil
}

func (c *ChangeSet) getImage() (string, error) {
	if c.image == nil {
		return "", fmt.Errorf("%w %s is required", newMissingError(FlagImage), FlagImage)
	}
	return *c.image, nil
}

func (c *ChangeSet) getSteps() (int, error) {
	if c.steps == nil {
		return 0, newMissingError(FlagSteps)
	}
	steps := *c.steps
	if steps < minimumSteps || steps > maximumSteps {
		return 0, fmt.Errorf("%w %s must be between %d and %d",
			newInvalidValueError(FlagSteps), FlagSteps, minimumSteps, maximumSteps)
	}

	return *c.steps, nil
}

func (c *ChangeSet) getStepInterval() (time.Duration, error) {
	if c.stepTimeInterval == nil {
		return 0, newMissingError(FlagStepInterval)
	}
	dur, err := time.ParseDuration(*c.stepTimeInterval)
	if err != nil {
		return 0, newInvalidValueError(FlagStepInterval)
	}
	return dur, nil
}

func (c *ChangeSet) getStepWeight() (uint8, error) {
	steps, err := c.getSteps()
	if err != nil {
		return 0, err
	}
	return uint8(100 / steps), nil
}

func (c *ChangeSet) getEnvironments() ([]ketchv1.Env, error) {
	if c.envs == nil {
		return nil, newMissingError(FlagEnvironment)
	}
	envs, err := utils.MakeEnvironments(*c.envs)
	if err != nil {
		return nil, newInvalidValueError(FlagEnvironment)
	}
	return envs, nil
}

func (c *ChangeSet) getWait() (bool, error) {
	if c.wait == nil {
		return false, newMissingError(FlagWait)
	}
	return *c.wait, nil
}

func (c *ChangeSet) getTimeout() (time.Duration, error) {
	if c.timeout == nil {
		return 0, newMissingError(FlagTimeout)
	}
	d, err := time.ParseDuration(*c.timeout)
	if err != nil {
		return 0, newInvalidValueError(FlagTimeout)
	}
	return d, nil
}

func (c *ChangeSet) getDockerRegistrySecret() (string, error) {
	if c.dockerRegistrySecret == nil {
		return "", newMissingError(FlagRegistrySecret)
	}
	return *c.dockerRegistrySecret, nil
}

// If the builder is assigned on the command we always use it.  Otherwise we look for a previously defined
// builder and use that if it exists, otherwise use the default builder.
func (c *ChangeSet) getBuilder(spec ketchv1.AppSpec) string {
	if c.builder == nil {
		if spec.Builder == "" {
			c.builder = func(s string) *string {
				return &s
			}(DefaultBuilder)
		} else {
			c.builder = &spec.Builder
		}
	}
	return *c.builder
}

func (c *ChangeSet) getUnits() (int, error) {
	if c.units == nil {
		return 0, nil
	}
	if *c.units < 1 {
		return 0, fmt.Errorf("%w %s must be 1 or greater",
			newInvalidValueError(FlagUnits), FlagUnits)
	}
	return *c.units, nil
}

func (c *ChangeSet) getVersion() (int, error) {
	if c.version == nil {
		return 0, nil
	}
	if c.units == nil {
		return 0, fmt.Errorf("%w %s must be used with %s flag",
			newInvalidUsageError(FlagVersion), FlagVersion, FlagUnits)
	}
	if *c.version < 1 {
		return 0, fmt.Errorf("%w %s must be 1 or greater",
			newInvalidValueError(FlagVersion), FlagVersion)
	}
	return *c.version, nil
}

func (c *ChangeSet) getProcess() (string, error) {
	if c.process == nil {
		return "", nil
	}
	if c.units == nil {
		return "", fmt.Errorf("%w %s must be used with %s flag",
			newInvalidUsageError(FlagProcess), FlagProcess, FlagUnits)
	}
	return *c.process, nil
}

func (c *ChangeSet) getBuildPacks() ([]string, error) {
	if c.buildPacks == nil {
		return nil, newMissingError(FlagBuildPacks)
	}
	return *c.buildPacks, nil
}

func (c *ChangeSet) getKetchYaml() (*ketchv1.KetchYamlData, error) {
	if c.ketchYamlData != nil {
		return c.ketchYamlData, nil
	}
	var fileName string
	// try to find yaml file in default location
	sourcePath, err := c.getSourceDirectory()
	if !isMissing(err) && isValid(err) {
		yamlPath := path.Join(sourcePath, defaultYamlFile)
		if stat, err := os.Stat(yamlPath); err == nil && !stat.IsDir() {
			fileName = yamlPath
		}
	}

	// if the yaml path is supplied on the  command line it takes precedence over
	// default yaml file
	yamlPath, err := c.getYamlPath()
	if !isMissing(err) && isValid(err) {
		fileName = yamlPath
	}

	// if no yaml is provided we're done
	if fileName == "" {
		return nil, nil
	}

	content, err := ioutil.ReadFile(fileName)
	if err != nil {
		return nil, err
	}
	var decodeOpts []yaml.JSONOpt
	if c.yamlStrictDecoding {
		decodeOpts = append(decodeOpts, yaml.DisallowUnknownFields)
	}
	data := &ketchv1.KetchYamlData{}
	if err = yaml.Unmarshal(content, data, decodeOpts...); err != nil {
		return nil, err
	}
	return data, nil
}

func (c *ChangeSet) getAppUnit() int {
	return *c.appUnit
}<|MERGE_RESOLUTION|>--- conflicted
+++ resolved
@@ -114,18 +114,15 @@
 	dockerRegistrySecret *string
 	builder              *string
 	buildPacks           *[]string
-<<<<<<< HEAD
-	version              *string
+	appVersion           *string
 	appType              *string
 	appUnit              *int
 	processes            *[]ketchv1.ProcessSpec
 	ketchYamlData        *ketchv1.KetchYamlData
 	cname                *ketchv1.CnameList
-=======
 	units                *int
 	version              *int
 	process              *string
->>>>>>> cc0e8463
 }
 
 func (o Options) GetChangeSet(flags *pflag.FlagSet) *ChangeSet {

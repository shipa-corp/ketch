package deploy

import (
	"context"
	"fmt"
	"io"
	"io/ioutil"
	"os"
	"path"
	"time"

	"github.com/spf13/pflag"
	apierrors "k8s.io/apimachinery/pkg/api/errors"
	"k8s.io/apimachinery/pkg/types"
	"k8s.io/client-go/kubernetes"
	"sigs.k8s.io/yaml"

	ketchv1 "github.com/shipa-corp/ketch/internal/api/v1beta1"
	"github.com/shipa-corp/ketch/internal/errors"
	"github.com/shipa-corp/ketch/internal/utils"
)

// Command line flags
const (
	FlagApp            = "app"
	FlagImage          = "image"
	FlagKetchYaml      = "ketch-yaml"
	FlagStrict         = "strict"
	FlagSteps          = "steps"
	FlagStepInterval   = "step-interval"
	FlagWait           = "wait"
	FlagTimeout        = "timeout"
	FlagDescription    = "description"
	FlagEnvironment    = "env"
	FlagFramework      = "framework"
	FlagRegistrySecret = "registry-secret"
	FlagBuilder        = "builder"
	FlagBuildPacks     = "build-packs"
	FlagUnits          = "units"
	FlagVersion        = "unit-version"
	FlagProcess        = "unit-process"

	FlagAppShort         = "a"
	FlagImageShort       = "i"
	FlagDescriptionShort = "d"
	FlagEnvironmentShort = "e"
	FlagFrameworkShort   = "k"

	defaultYamlFile = "ketch.yaml"
	defaultProcFile = "Procfile"
)

var (
	DefaultBuilder = "heroku/buildpacks:20"
)

// Services contains interfaces and function pointers to external services needed for deploy. The purpose of this
// structure is so that we can swap out implementations of these services for unit tests.
type Services struct {
	// Client gets updates and creates ketch CRDs
	Client Client
	// Kubernetes client
	KubeClient kubernetes.Interface
	// Builder references source builder from internal/builder package
	Builder SourceBuilderFn
	// Function that retrieve image config
	GetImageConfig GetImageConfigFn
	// Wait is a function that will wait until it detects the a deployment is finished
	Wait WaitFn
	// Writer probably points to stdout or stderr, receives textual output
	Writer io.Writer
}

// Options receive values set in flags.  They are processed into a ChangeSet
// which describes the values that have been explicitly set by the end user. In
// this way we know if we will need to update an existing app CRD.
type Options struct {
	AppName                 string
	Image                   string
	KetchYamlFileName       string
	StrictKetchYamlDecoding bool
	Steps                   int
	StepTimeInterval        string
	Wait                    bool
	Timeout                 string
	AppSourcePath           string
	SubPaths                []string

	Framework            string
	Description          string
	Envs                 []string
	DockerRegistrySecret string
	Builder              string
	BuildPacks           []string

	Units   int
	Version int
	Process string
}

type ChangeSet struct {
	appName              string
	yamlStrictDecoding   bool
	sourcePath           *string
	image                *string
	ketchYamlFileName    *string
	steps                *int
	stepTimeInterval     *string
	wait                 *bool
	timeout              *string
	subPaths             *[]string
	description          *string
	envs                 *[]string
	framework            *string
	dockerRegistrySecret *string
	builder              *string
	buildPacks           *[]string
	units                *int
	version              *int
	process              *string
}

func (o Options) GetChangeSet(flags *pflag.FlagSet) *ChangeSet {
	var cs ChangeSet
	cs.appName = o.AppName
	cs.yamlStrictDecoding = o.StrictKetchYamlDecoding

	// setting values for defaults we want to retain
	cs.timeout = &o.Timeout

	if o.AppSourcePath != "" {
		cs.sourcePath = &o.AppSourcePath
	}
	m := map[string]func(c *ChangeSet){
		FlagImage: func(c *ChangeSet) {
			c.image = &o.Image
		},
		FlagKetchYaml: func(c *ChangeSet) {
			c.ketchYamlFileName = &o.KetchYamlFileName
		},
		FlagSteps: func(c *ChangeSet) {
			c.steps = &o.Steps
		},
		FlagStepInterval: func(c *ChangeSet) {
			c.stepTimeInterval = &o.StepTimeInterval
		},
		FlagWait: func(c *ChangeSet) {
			c.wait = &o.Wait
		},
		FlagTimeout: func(c *ChangeSet) {
			c.timeout = &o.Timeout
		},
		FlagDescription: func(c *ChangeSet) {
			c.description = &o.Description
		},
		FlagEnvironment: func(c *ChangeSet) {
			c.envs = &o.Envs
		},
		FlagFramework: func(c *ChangeSet) {
			c.framework = &o.Framework
		},
		FlagRegistrySecret: func(c *ChangeSet) {
			c.dockerRegistrySecret = &o.DockerRegistrySecret
		},
		FlagBuilder: func(c *ChangeSet) {
			c.builder = &o.Builder
		},
		FlagBuildPacks: func(c *ChangeSet) {
			c.buildPacks = &o.BuildPacks
		},
		FlagUnits: func(c *ChangeSet) {
			c.units = &o.Units
		},
		FlagVersion: func(c *ChangeSet) {
			c.version = &o.Version
		},
		FlagProcess: func(c *ChangeSet) {
			c.process = &o.Process
		},
	}
	for k, f := range m {
		if flags.Changed(k) {
			f(&cs)
		}
	}
	return &cs
}

<<<<<<< HEAD
func (c *ChangeSet) getProcfileName() (string, error) {
	if c.procfileFileName == nil {
		sourcePath, err := c.getSourceDirectory()
		if !isMissing(err) && isValid(err) {
			procFilePath := path.Join(sourcePath, defaultProcFile)
			return procFilePath, nil
		}
	} else {
		givenProcfile := *c.procfileFileName
		stat, err := os.Stat(givenProcfile)
		if err == nil && !stat.IsDir() {
			return givenProcfile, nil
		} else {
			return "", newInvalidValueError(FlagProcFile)
		}
	}
	return "", newMissingError("no procfile found")
}

=======
>>>>>>> 7b548035
func (c *ChangeSet) getDescription() (string, error) {
	if c.description == nil {
		return "", newMissingError(FlagDescription)
	}
	return *c.description, nil
}

func (c *ChangeSet) getYamlPath() (string, error) {
	if c.ketchYamlFileName == nil {
		return "", newMissingError(FlagKetchYaml)
	}
	stat, err := os.Stat(*c.ketchYamlFileName)
	if err != nil {
		return "", newInvalidValueError(FlagKetchYaml)
	}
	if stat.IsDir() {
		return "", fmt.Errorf("%w %s is not a regular file", newInvalidValueError(FlagKetchYaml), *c.ketchYamlFileName)
	}
	return *c.ketchYamlFileName, nil
}

func (c *ChangeSet) getSourceDirectory() (string, error) {
	if c.sourcePath == nil {
		return "", newMissingError("source directory")
	}
	if err := directoryExists(*c.sourcePath); err != nil {
		return "", err
	}
	return *c.sourcePath, nil
}

func (c *ChangeSet) getFramework(ctx context.Context, client Client) (string, error) {
	if c.framework == nil {
		return "", newMissingError(FlagFramework)
	}
	var p ketchv1.Framework
	err := client.Get(ctx, types.NamespacedName{Name: *c.framework}, &p)
	if apierrors.IsNotFound(err) {
		return "", fmt.Errorf("%w framework %q has not been created", newInvalidValueError(FlagFramework), *c.framework)
	}
	if err != nil {
		return "", errors.Wrap(err, "could not fetch framework %q", *c.framework)
	}
	return *c.framework, nil
}

func (c *ChangeSet) getImage() (string, error) {
	if c.image == nil {
		return "", fmt.Errorf("%w %s is required", newMissingError(FlagImage), FlagImage)
	}
	return *c.image, nil
}

func (c *ChangeSet) getSteps() (int, error) {
	if c.steps == nil {
		return 0, newMissingError(FlagSteps)
	}
	steps := *c.steps
	if steps < minimumSteps || steps > maximumSteps {
		return 0, fmt.Errorf("%w %s must be between %d and %d",
			newInvalidValueError(FlagSteps), FlagSteps, minimumSteps, maximumSteps)
	}

	return *c.steps, nil
}

func (c *ChangeSet) getStepInterval() (time.Duration, error) {
	if c.stepTimeInterval == nil {
		return 0, newMissingError(FlagStepInterval)
	}
	dur, err := time.ParseDuration(*c.stepTimeInterval)
	if err != nil {
		return 0, newInvalidValueError(FlagStepInterval)
	}
	return dur, nil
}

func (c *ChangeSet) getStepWeight() (uint8, error) {
	steps, err := c.getSteps()
	if err != nil {
		return 0, err
	}
	return uint8(steps / maximumSteps), nil
}

func (c *ChangeSet) getEnvironments() ([]ketchv1.Env, error) {
	if c.envs == nil {
		return nil, newMissingError(FlagEnvironment)
	}
	envs, err := utils.MakeEnvironments(*c.envs)
	if err != nil {
		return nil, newInvalidValueError(FlagEnvironment)
	}
	return envs, nil
}

func (c *ChangeSet) getWait() (bool, error) {
	if c.wait == nil {
		return false, newMissingError(FlagWait)
	}
	return *c.wait, nil
}

func (c *ChangeSet) getTimeout() (time.Duration, error) {
	if c.timeout == nil {
		return 0, newMissingError(FlagTimeout)
	}
	d, err := time.ParseDuration(*c.timeout)
	if err != nil {
		return 0, newInvalidValueError(FlagTimeout)
	}
	return d, nil
}

func (c *ChangeSet) getDockerRegistrySecret() (string, error) {
	if c.dockerRegistrySecret == nil {
		return "", newMissingError(FlagRegistrySecret)
	}
	return *c.dockerRegistrySecret, nil
}

// If the builder is assigned on the command we always use it.  Otherwise we look for a previously defined
// builder and use that if it exists, otherwise use the default builder.
func (c *ChangeSet) getBuilder(spec ketchv1.AppSpec) string {
	if c.builder == nil {
		if spec.Builder == "" {
			c.builder = func(s string) *string {
				return &s
			}(DefaultBuilder)
		} else {
			c.builder = &spec.Builder
		}
	}
	return *c.builder
}

func (c *ChangeSet) getUnits() (int, error) {
	if c.units == nil {
		return 0, nil
	}
	if *c.units < 1 {
		return 0, fmt.Errorf("%w %s must be 1 or greater",
			newInvalidValueError(FlagUnits), FlagUnits)
	}
	return *c.units, nil
}

func (c *ChangeSet) getVersion() (int, error) {
	if c.version == nil {
		return 0, nil
	}
	if c.units == nil {
		return 0, fmt.Errorf("%w %s must be used with %s flag",
			newInvalidUsageError(FlagVersion), FlagVersion, FlagUnits)
	}
	if *c.version < 1 {
		return 0, fmt.Errorf("%w %s must be 1 or greater",
			newInvalidValueError(FlagVersion), FlagVersion)
	}
	return *c.version, nil
}

func (c *ChangeSet) getProcess() (string, error) {
	if c.process == nil {
		return "", nil
	}
	if c.units == nil {
		return "", fmt.Errorf("%w %s must be used with %s flag",
			newInvalidUsageError(FlagProcess), FlagProcess, FlagUnits)
	}
	return *c.process, nil
}

func (c *ChangeSet) getBuildPacks() ([]string, error) {
	if c.buildPacks == nil {
		return nil, newMissingError(FlagBuildPacks)
	}
	return *c.buildPacks, nil
}

func (c *ChangeSet) getKetchYaml() (*ketchv1.KetchYamlData, error) {
	var fileName string
	// try to find yaml file in default location
	sourcePath, err := c.getSourceDirectory()
	if !isMissing(err) && isValid(err) {
		yamlPath := path.Join(sourcePath, defaultYamlFile)
		if stat, err := os.Stat(yamlPath); err == nil && !stat.IsDir() {
			fileName = yamlPath
		}
	}

	// if the yaml path is supplied on the  command line it takes precedence over
	// default yaml file
	yamlPath, err := c.getYamlPath()
	if !isMissing(err) && isValid(err) {
		fileName = yamlPath
	}

	// if no yaml is provided we're done
	if fileName == "" {
		return nil, nil
	}

	content, err := ioutil.ReadFile(fileName)
	if err != nil {
		return nil, err
	}
	var decodeOpts []yaml.JSONOpt
	if c.yamlStrictDecoding {
		decodeOpts = append(decodeOpts, yaml.DisallowUnknownFields)
	}
	data := &ketchv1.KetchYamlData{}
	if err = yaml.Unmarshal(content, data, decodeOpts...); err != nil {
		return nil, err
	}
	return data, nil
}<|MERGE_RESOLUTION|>--- conflicted
+++ resolved
@@ -47,7 +47,6 @@
 	FlagFrameworkShort   = "k"
 
 	defaultYamlFile = "ketch.yaml"
-	defaultProcFile = "Procfile"
 )
 
 var (
@@ -186,28 +185,6 @@
 	return &cs
 }
 
-<<<<<<< HEAD
-func (c *ChangeSet) getProcfileName() (string, error) {
-	if c.procfileFileName == nil {
-		sourcePath, err := c.getSourceDirectory()
-		if !isMissing(err) && isValid(err) {
-			procFilePath := path.Join(sourcePath, defaultProcFile)
-			return procFilePath, nil
-		}
-	} else {
-		givenProcfile := *c.procfileFileName
-		stat, err := os.Stat(givenProcfile)
-		if err == nil && !stat.IsDir() {
-			return givenProcfile, nil
-		} else {
-			return "", newInvalidValueError(FlagProcFile)
-		}
-	}
-	return "", newMissingError("no procfile found")
-}
-
-=======
->>>>>>> 7b548035
 func (c *ChangeSet) getDescription() (string, error) {
 	if c.description == nil {
 		return "", newMissingError(FlagDescription)

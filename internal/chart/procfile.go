--- conflicted
+++ resolved
@@ -3,12 +3,8 @@
 import (
 	"encoding/json"
 	"errors"
-<<<<<<< HEAD
 	"fmt"
-	"io/ioutil"
 	"os"
-=======
->>>>>>> cc0e8463
 	"regexp"
 	"sort"
 	"strings"
